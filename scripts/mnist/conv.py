--- conflicted
+++ resolved
@@ -10,11 +10,15 @@
 from bindsnet.datasets import MNIST
 from bindsnet.network import Network
 from bindsnet.learning import post_pre
+from bindsnet.encoding import bernoulli
 from bindsnet.analysis.plotting import *
-from bindsnet.encoding import poisson_loader
 from bindsnet.network.monitors import Monitor
 from bindsnet.network.nodes import Input, DiehlAndCookNodes
 from bindsnet.network.topology import Connection, Conv2dConnection
+
+sys.path.append('..')
+
+from utils import *
 
 print()
 
@@ -26,8 +30,9 @@
 parser.add_argument('--stride', type=int, default=4)
 parser.add_argument('--n_filters', type=int, default=25)
 parser.add_argument('--padding', type=int, default=0)
-parser.add_argument('--time', type=int, default=50)
-parser.add_argument('--dt', type=int, default=1.0)
+parser.add_argument('--inhib', type=float, default=100.0)
+parser.add_argument('--time', type=int, default=25)
+parser.add_argument('--dt', type=float, default=1.0)
 parser.add_argument('--intensity', type=float, default=1)
 parser.add_argument('--progress_interval', type=int, default=10)
 parser.add_argument('--update_interval', type=int, default=250)
@@ -52,14 +57,14 @@
 assert n_train % update_interval == 0 and n_test % update_interval == 0, \
     'No. examples must be divisible by update_interval'
 
-params = [seed, n_neurons, n_train, inhib, time, dt, theta_plus, theta_decay,
-          intensity, progress_interval, update_interval, X_Ae_decay]
+params = [seed, n_train, kernel_size, stride, n_filters,
+          padding, inhib, time, dt, intensity, update_interval]
 
 model_name = '_'.join([str(x) for x in params])
 
 if not train:
-    test_params = [seed, n_neurons, n_train, n_test, inhib, time, dt, theta_plus, theta_decay,
-                   intensity, progress_interval, update_interval, X_Ae_decay]
+    test_params = [seed, n_train, n_test, kernel_size, stride, n_filters,
+                   padding, inhib, time, dt, intensity, update_interval]
 
 np.random.seed(seed)
 
@@ -74,37 +79,52 @@
 else:
     n_examples = n_test
 
-if gpu:
-    torch.set_default_tensor_type('torch.cuda.FloatTensor')
-    torch.cuda.manual_seed_all(seed)
-else:
-    torch.manual_seed(seed)
-
-if not train:
-    update_interval = n_test
-
 if kernel_size == 28:
 	conv_size = 1
 else:
 	conv_size = int((28 - kernel_size + 2 * padding) / stride) + 1
 
-per_class = int((n_filters * conv_size * conv_size) / 10)
+n_classes = 10
+n_neurons = n_filters * conv_size ** 2
+per_class = int(n_neurons / n_classes)
 
 # Build network.
 network = Network()
 input_layer = Input(n=784, shape=(1, 1, 28, 28), traces=True)
 conv_layer = DiehlAndCookNodes(n=n_filters * conv_size * conv_size, shape=(1, n_filters, conv_size, conv_size),
-                               traces=True)
+                               thresh=-64.0, traces=True, theta_plus=0.05 * (kernel_size / 28), refrac=0)
 conv_conn = Conv2dConnection(input_layer, conv_layer, kernel_size=kernel_size, stride=stride, update_rule=post_pre,
-                             norm=0.4 * kernel_size ** 2, nu_pre=1e-4, nu_post=1e-2, wmax=1.0)
+                             norm=kernel_size ** 2, nu_pre=0, nu_post=1e-2, wmax=2.0)
 
 w = torch.zeros(1, n_filters, conv_size, conv_size, 1, n_filters, conv_size, conv_size)
 for fltr1 in range(n_filters):
     for fltr2 in range(n_filters):
+        # for i1 in range(conv_size):
+        #     for j1 in range(conv_size):
+        #         for i2 in range(conv_size):
+        #             for j2 in range(conv_size):
+        #                 if not (i1 == i2 and j1 == j2):
+        #                     w[0, fltr1, i1, j1, 0, fltr2, i2, j2] = -inhib
+
+        # if fltr1 != fltr2:
+        #     for i in range(conv_size):
+        #         for j in range(conv_size):
+        #             w[0, fltr1, i, j, 0, fltr2, i, j] = -inhib
+        
+        # for i1 in range(conv_size):
+        #     for j1 in range(conv_size):
+        #         for i2 in range(conv_size):
+        #             for j2 in range(conv_size):
+        #                 if not (fltr1 == fltr2 and i1 == i2 and j1 == j2):
+        #                     w[0, fltr1, i1, j1, 0, fltr2, i2, j2] = -inhib
+
         if fltr1 != fltr2:
-            for i in range(conv_size):
-                for j in range(conv_size):
-                    w[0, fltr1, i, j, 0, fltr2, i, j] = -100.0
+            for i1 in range(conv_size):
+                for j1 in range(conv_size):
+                    for i2 in range(conv_size):
+                        for j2 in range(conv_size):
+                            w[0, fltr1, i1, j1, 0, fltr2, i2, j2] = -inhib
+        
                     
 recurrent_conn = Connection(conv_layer, conv_layer, w=w)
 
@@ -118,7 +138,7 @@
 network.add_monitor(voltage_monitor, name='output_voltage')
 
 # Load MNIST data.
-images, labels = MNIST(path=os.path.join('..', '..', 'data', 'MNIST'), download=True)
+dataset = MNIST(path=os.path.join('..', '..', 'data', 'MNIST'), download=True)
 
 if train:
     images, labels = dataset.get_train()
@@ -133,22 +153,19 @@
 # Neuron assignments and spike proportions.
 if train:
     assignments = -torch.ones_like(torch.Tensor(n_neurons))
-    proportions = torch.zeros_like(torch.Tensor(n_neurons, 10))
-    rates = torch.zeros_like(torch.Tensor(n_neurons, 10))
+    proportions = torch.zeros_like(torch.Tensor(n_neurons, n_classes))
+    rates = torch.zeros_like(torch.Tensor(n_neurons, n_classes))
     ngram_scores = {}
 else:
     path = os.path.join('..', '..', 'params', data, model)
-    path = os.path.join(path, '_'.join(['auxiliary', model_name]) + '.p')
-    assignments, proportions, rates, ngram_scores = p.load(open(path, 'rb'))
+    path = os.path.join(path, '_'.join(['auxiliary', model_name]) + '.pt')
+    assignments, proportions, rates, ngram_scores = torch.load(open(path, 'rb'))
 
 # Sequence of accuracy estimates.
 curves = {'all' : [], 'proportion' : [], 'ngram' : []}
 
 if train:
     best_accuracy = 0
-
-# Lazily encode data as Poisson spike trains.
-data_loader = poisson_loader(data=images, time=time)
 
 spikes = {}
 for layer in set(network.layers):
@@ -161,32 +178,22 @@
 else:
     print('\nBegin test.\n')
 
+start = t()
 for i in range(n_examples):    
     if i % progress_interval == 0:
-        print('Progress: %d / %d (%.4f seconds)' % (i, n_train, t() - start)); start = t()
+        print('Progress: %d / %d (%.4f seconds)' % (i, n_train, t() - start))
+        start = t()
 
     if i % update_interval == 0 and i > 0:
-        # Get network predictions.
-        for scheme in curves:
-            if scheme == 'all':
-                prediction = all_activity(spike_record, assignments, 10)
-            elif scheme == 'proportion':
-                prediction = proportion_weighting(spike_record, assignments, proportions, 10)
-            elif scheme == 'ngram_pred':
-                prediction = ngram(spike_record, ngram_scores, 10, 2)
-
-            if i % n_examples == 0:
-            curves[scheme] = 100 * torch.sum(labels[i - update_interval:i].long() == prediction) / update_interval
-
-        # Compute network accuracy according to chosen classification strategies.
-        all_acc = 100 * torch.sum(labels[i - update_interval:i].long() == all_pred) / update_interval
-        proportion_acc = 100 * torch.sum(labels[i - update_interval:i].long() == prop_pred) / update_interval
-        ngram_acc = 100 * torch.sum(labels[i - update_interval:i].long() == ngram_pred) / update_interval
-
-        curves['all'].append(all_acc)
-        curves['proportion'].append(proportion_acc)
-        curves['ngram'].append(ngram_acc)
-
+        if i % len(labels) == 0:
+            current_labels = labels[-update_interval:]
+        else:
+            current_labels = labels[i - update_interval:i]
+
+        # Update and print accuracy evaluations.
+        curves = update_curves(curves, current_labels, n_classes, spike_record=spike_record,
+                               assignments=assignments, proportions=proportions,
+                               ngram_scores=ngram_scores, n=2)
         print_results(curves)
 
         if train:
@@ -199,38 +206,41 @@
                     if not os.path.isdir(path):
                         os.makedirs(path)
 
-                    network.save(os.path.join(path, model_name + '.p'))
-                    path = os.path.join(path, '_'.join(['auxiliary', model_name]) + '.p')
-                    p.dump((assignments, proportions, rates, ngram_scores), open(path, 'wb'))
+                    network.save(os.path.join(path, model_name + '.pt'))
+                    path = os.path.join(path, '_'.join(['auxiliary', model_name]) + '.pt')
+                    torch.save((assignments, proportions, rates, ngram_scores), open(path, 'wb'))
 
                 best_accuracy = max([x[-1] for x in curves.values()])
 
             # Assign labels to excitatory layer neurons.
-            assignments, proportions, rates = assign_labels(spike_record, labels[i - update_interval:i], 10, rates)
+            if i % len(labels) == 0:
+                assignments, proportions, rates = assign_labels(spike_record, current_labels, n_classes, rates)
+            else:
+                assignments, proportions, rates = assign_labels(spike_record, current_labels, n_classes, rates)
 
             # Compute ngram scores.
-            ngram_scores = update_ngram_scores(spike_record, labels[i - update_interval:i], 10, 2, ngram_scores)
+            ngram_scores = update_ngram_scores(spike_record, labels[i - update_interval:i], n_classes, 2, ngram_scores)
 
         print()
 
      # Get next input sample.
     image = images[i]
-    sample = poisson(datum=image, time=time).unsqueeze(1).unsqueeze(1)
+    sample = bernoulli(datum=image, time=time, max_prob=0.5).unsqueeze(1).unsqueeze(1)
     inpts = {'X' : sample}
 
     # Run the network on the input.
     network.run(inpts=inpts, time=time)
 
     retries = 0
-    while spikes['Ae'].get('s').sum() < 5 and retries < 3:
+    while spikes['Y'].get('s').sum() < 5 and retries < 3:
         retries += 1
         image *= 2
-        sample = poisson(datum=image, time=time)
+        sample = bernoulli(datum=image, time=time, max_prob=0.5).unsqueeze(1).unsqueeze(1)
         inpts = {'X' : sample}
         network.run(inpts=inpts, time=time)
 
     # Add to spikes recording.
-    spike_record[i % update_interval] = spikes['Ae'].get('s').t()
+    spike_record[i % update_interval] = spikes['Y'].get('s').view(time, -1)
     
     # Optionally plot various simulation information.
     if plot:
@@ -238,7 +248,6 @@
         w = conv_conn.w
         _spikes = {'X' : spikes['X'].get('s').view(28 ** 2, time),
                    'Y' : spikes['Y'].get('s').view(n_filters * conv_size ** 2, time)}
-        _voltages = {'Y' : voltages['Y'].get('v').view(n_filters * conv_size ** 2, time)}
         
         if i == 0:
             inpt_axes, inpt_ims = plot_input(images[i].view(28, 28), _input, label=labels[i])
@@ -253,22 +262,19 @@
         plt.pause(1e-8)
     
     network.reset_()  # Reset state variables.
-<<<<<<< HEAD
 
 print(f'Progress: {n_examples} / {n_examples} ({t() - start:.4f} seconds)')
 
 i += 1
 
-# Get network predictions.
-all_activity_pred = all_activity(spike_record, assignments, 10)
-proportion_pred = proportion_weighting(spike_record, assignments, proportions, 10)
-ngram_pred = ngram(spike_record, ngram_scores, 10, 2)
-
-# Compute network accuracy according to available classification strategies.
-curves['all'].append(100 * torch.sum(labels[i - update_interval:i].long() == all_activity_pred) / update_interval)
-curves['proportion'].append(100 * torch.sum(labels[i - update_interval:i].long() == proportion_pred) / update_interval)
-curves['ngram'].append(100 * torch.sum(labels[i - update_interval:i].long() == ngram_pred) / update_interval)
-
+if i % len(labels) == 0:
+    current_labels = labels[-update_interval:]
+else:
+    current_labels = labels[i - update_interval:i]
+
+# Update and print accuracy evaluations.
+curves = update_curves(curves, current_labels, n_classes, spike_record=spike_record,
+                       assignments=assignments, ngram_scores=ngram_scores, n=n)
 print_results(curves)
 
 if train:
@@ -281,9 +287,9 @@
             if not os.path.isdir(path):
                 os.makedirs(path)
 
-            network.save(os.path.join(path, model_name + '.p'))
-            path = os.path.join(path, '_'.join(['auxiliary', model_name]) + '.p')
-            p.dump((assignments, proportions, rates, ngram_scores), open(path, 'wb'))
+            network.save(os.path.join(path, model_name + '.pt'))
+            path = os.path.join(path, '_'.join(['auxiliary', model_name]) + '.pt')
+            torch.save((assignments, proportions, rates, ngram_scores), open(path, 'wb'))
 
         best_accuracy = max([x[-1] for x in curves.values()])
 
@@ -307,9 +313,9 @@
     to_write = ['test'] + params
 
 to_write = [str(x) for x in to_write]
-f = '_'.join(to_write) + '.p'
-
-p.dump((curves, update_interval, n_examples), open(os.path.join(path, f), 'wb'))
+f = '_'.join(to_write) + '.pt'
+
+torch.save((curves, update_interval, n_examples), open(os.path.join(path, f), 'wb'))
 
 # Save results to disk.
 path = os.path.join('..', '..', 'results', data, model)
@@ -334,23 +340,21 @@
 if not os.path.isfile(os.path.join(path, name)):
     with open(os.path.join(path, name), 'w') as f:
         if train:
-            f.write('random_seed,n_neurons,n_train,' + \
-                    'inhib,time,timestep,theta_plus,theta_decay,' + \
-                    'intensity,progress_interval,update_interval,' + \
-                    'X_Ae_decay,mean_all_activity,' + \
-                    'mean_proportion_weighting,mean_ngram,max_all_activity,' + \
-                    'max_proportion_weighting,max_ngram\n')
+            columns = ['seed', 'n_train', 'kernel_size', 'stride', 'n_filters', 'padding', 'inhib', 'time', 'dt',
+                       'intensity',  'update_interval', 'mean_all_activity', 'mean_proportion_weighting',
+                       'mean_ngram', 'max_all_activity', 'max_proportion_weighting', 'max_ngram']
+
+            header = ','.join(columns) + '\n'
+            f.write(header)
         else:
-            f.write('random_seed,n_neurons,n_train,n_test,' + \
-                    'inhib,time,timestep,theta_plus,theta_decay,' + \
-                    'intensity,progress_interval,update_interval,' + \
-                    'X_Ae_decay,mean_all_activity,' + \
-                    'mean_proportion_weighting,mean_ngram,max_all_activity,' + \
-                    'max_proportion_weighting,max_ngram\n')
+            columns = ['seed', 'n_train', 'n_test', 'kernel_size', 'stride', 'n_filters', 'padding', 'inhib', 'time',
+                       'dt', 'intensity',  'update_interval', 'mean_all_activity', 'mean_proportion_weighting',
+                       'mean_ngram', 'max_all_activity', 'max_proportion_weighting', 'max_ngram']
+
+            header = ','.join(columns) + '\n'
+            f.write(header)
 
 with open(os.path.join(path, name), 'a') as f:
     f.write(','.join(to_write) + '\n')
-=======
->>>>>>> 9084868b
 
 print()