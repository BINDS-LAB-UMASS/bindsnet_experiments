import os
import sys
import torch
import argparse
import numpy as np
import pickle as p
import matplotlib.pyplot as plt

from bindsnet import *
from time     import time as t

parser = argparse.ArgumentParser()
parser.add_argument('--seed', type=int, default=0)
parser.add_argument('--n_neurons', type=int, default=100)
parser.add_argument('--n_train', type=int, default=60000)
parser.add_argument('--n_test', type=int, default=10000)
parser.add_argument('--excite', type=float, default=22.5)
parser.add_argument('--inhib', type=float, default=50.0)
parser.add_argument('--time', type=int, default=350)
parser.add_argument('--dt', type=int, default=1.0)
parser.add_argument('--theta_plus', type=float, default=0.05)
parser.add_argument('--theta_decay', type=float, default=1e-7)
parser.add_argument('--intensity', type=float, default=0.5)
parser.add_argument('--X_Ae_decay', type=float, default=0.5)
parser.add_argument('--progress_interval', type=int, default=10)
parser.add_argument('--update_interval', type=int, default=250)
parser.add_argument('--train', dest='train', action='store_true')
parser.add_argument('--test', dest='train', action='store_false')
parser.add_argument('--plot', dest='plot', action='store_true')
parser.add_argument('--gpu', dest='gpu', action='store_true')
parser.set_defaults(plot=False, gpu=False, train=True)

args = vars(parser.parse_args())
locals().update(args)

print(); print('Command-line argument values:')
for key, value in args.items():
    print('-', key, ':', value)

print()

model = 'diehl_and_cook_2015'
data = 'mnist'

assert n_train % update_interval == 0 and n_test % update_interval == 0, \
                        'No. examples must be divisible by update_interval'

params = [seed, n_neurons, n_train, excite,
          inhib, time, dt, theta_plus, theta_decay,
          intensity, progress_interval,
          update_interval, X_Ae_decay]

model_name = '_'.join([str(x) for x in params])

if not train:
    test_params = [seed, n_neurons, n_train, n_test, excite,
                   inhib, time, dt, theta_plus, theta_decay,
                   intensity, progress_interval,
                   update_interval, X_Ae_decay]

np.random.seed(seed)

if gpu:
    torch.set_default_tensor_type('torch.cuda.FloatTensor')
    torch.cuda.manual_seed_all(seed)
else:
    torch.manual_seed(seed)

if train:
    n_examples = n_train
else:
    n_examples = n_test

n_sqrt = int(np.ceil(np.sqrt(n_neurons)))
start_intensity = intensity

# Build network.
if train:
    network = DiehlAndCook2015(n_inpt=784,
                               n_neurons=n_neurons,
                               exc=excite,
                               inh=inhib,
                               dt=dt,
                               norm=78.4,
                               theta_plus=1)

else:
    path = os.path.join('..', '..', 'params', f'{model}_{data}')
    network = load_network(os.path.join(path, model_name + '.p'))
    network.connections[('X', 'Ae')].update_rule = None

# Voltage recording for excitatory and inhibitory layers.
exc_voltage_monitor = Monitor(network.layers['Ae'], ['v'], time=time)
inh_voltage_monitor = Monitor(network.layers['Ai'], ['v'], time=time)
network.add_monitor(exc_voltage_monitor, name='exc_voltage')
network.add_monitor(inh_voltage_monitor, name='inh_voltage')

# Load MNIST data.
dataset = MNIST(path=os.path.join('..', '..', 'data', 'MNIST'),
                download=True)

if train:
    images, labels = dataset.get_train()
else:
    images, labels = dataset.get_test()

images = images.view(-1, 784)
images *= intensity

# Record spikes during the simulation.
spike_record = torch.zeros(update_interval, time, n_neurons)

# Neuron assignments and spike proportions.
if train:
    assignments = -torch.ones_like(torch.Tensor(n_neurons))
    proportions = torch.zeros_like(torch.Tensor(n_neurons, 10))
    rates = torch.zeros_like(torch.Tensor(n_neurons, 10))
else:
    path = os.path.join('..', '..', 'params', f'{model}_{data}')
    path = os.path.join(path, '_'.join(['auxiliary', model_name]) + '.p')
    assignments, proportions, rates = p.load(open(path, 'rb'))

# Sequence of accuracy estimates.
accuracy = {'all' : [], 'proportion' : [], 'ngram' : []}

if train:
    best_accuracy = 0

spikes = {}
ngram_scores = {}

for layer in set(network.layers) - {'X'}:
    spikes[layer] = Monitor(network.layers[layer], state_vars=['s'], time=time)
    network.add_monitor(spikes[layer], name='%s_spikes' % layer)

# Train the network.
if train:
    print('\nBegin training.\n')
else:
    print('\nBegin test.\n')

start = t()
for i in range(n_examples):
    if i % progress_interval == 0:
        print(f'Progress: {i} / {n_train} ({t() - start:.4f} seconds)')
        start = t()

    if i % update_interval == 0 and i > 0:
        ngram_scores = update_ngram_scores(spike_record, labels[i - update_interval:i], 10, 2, ngram_scores)

        # Get network predictions.
        ngram_pred = ngram(spike_record, ngram_scores, 10, 2)
        all_activity_pred = all_activity(spike_record, assignments, 10)
        proportion_pred = proportion_weighting(spike_record, assignments, proportions, 10)
        print(f'predictions: {ngram_pred}')
        print(f'gold: {labels[i - update_interval:i]}')

        # Compute network accuracy according to available classification strategies.
        accuracy['all'].append(100 * torch.sum(labels[i - update_interval:i].long() \
                                                == all_activity_pred) / update_interval)
        accuracy['proportion'].append(100 * torch.sum(labels[i - update_interval:i].long() \
<<<<<<< HEAD
                                                        == proportion_pred) / update_interval)
        accuracy['ngram'].append(100 * torch.sum(labels[i - update_interval:i].long() \
                                                        == ngram_pred) / update_interval)
=======
                                                == proportion_pred) / update_interval)
>>>>>>> 13bc4669

        print('\nAll activity accuracy: %.2f (last), %.2f (average), %.2f (best)' \
                        % (accuracy['all'][-1], np.mean(accuracy['all']), np.max(accuracy['all'])))
        print('Proportion weighting accuracy: %.2f (last), %.2f (average), %.2f (best)' \
                        % (accuracy['proportion'][-1], np.mean(accuracy['proportion']),
                          np.max(accuracy['proportion'])))
        print('Ngram accuracy: %.2f (last), %.2f (average), %.2f (best)\n' \
                        % (accuracy['ngram'][-1], np.mean(accuracy['ngram']),
                          np.max(accuracy['ngram'])))

        if train:
            if any([x[-1] > best_accuracy for x in accuracy.values()]):
<<<<<<< HEAD
                print('New best accuracy! Saving network parameters to disk.\n')
=======
                print('New best accuracy! Saving network parameters to disk.')
>>>>>>> 13bc4669

                # Save network to disk.
                if train:
                    path = os.path.join('..', '..', 'params', f'{model}_{data}')
                    if not os.path.isdir(path):
                        os.makedirs(path)

                    network.save(os.path.join(path, model_name + '.p'))
                    p.dump((assignments, proportions, rates), open(os.path.join(path, '_'.join(['auxiliary', model_name]) + '.p'), 'wb'))

                best_accuracy = max([x[-1] for x in accuracy.values()])

            # Assign labels to excitatory layer neurons.
            assignments, proportions, rates = assign_labels(spike_record, labels[i - update_interval:i], 10, rates)

<<<<<<< HEAD
=======
        print()

>>>>>>> 13bc4669
    # Get next input sample.
    image = images[i]
    sample = poisson(datum=image, time=time)
    inpts = {'X' : sample}

    # Run the network on the input.
    network.run(inpts=inpts, time=time)

    retries = 0
    while spikes['Ae'].get('s').sum() < 5 and retries < 3:
        retries += 1
        image *= 2
        sample = poisson(datum=image, time=time)
        inpts = {'X' : sample}
        network.run(inpts=inpts, time=time)

    # Get voltage recording.
    exc_voltages = exc_voltage_monitor.get('v')
    inh_voltages = inh_voltage_monitor.get('v')

    # Add to spikes recording.
    spike_record[i % update_interval] = spikes['Ae'].get('s').t()

    # Optionally plot various simulation information.
    if plot:
        inpt = inpts['X'].view(time, 784).sum(0).view(28, 28)
        input_exc_weights = network.connections[('X', 'Ae')].w
        square_weights = get_square_weights(input_exc_weights.view(784, n_neurons), n_sqrt, 28)
        square_assignments = get_square_assignments(assignments, n_sqrt)
        voltages = {'Ae' : exc_voltages, 'Ai' : inh_voltages}

        if i == 0:
            inpt_axes, inpt_ims = plot_input(images[i].view(28, 28), inpt, label=labels[i])
            spike_ims, spike_axes = plot_spikes({layer : spikes[layer].get('s') for layer in spikes})
            weights_im = plot_weights(square_weights)
            assigns_im = plot_assignments(square_assignments)
            perf_ax = plot_performance(accuracy)
            voltage_ims, voltage_axes = plot_voltages(voltages)

        else:
            inpt_axes, inpt_ims = plot_input(images[i].view(28, 28), inpt, label=labels[i], axes=inpt_axes, ims=inpt_ims)
            spike_ims, spike_axes = plot_spikes({layer : spikes[layer].get('s') for layer in spikes},
                                                ims=spike_ims, axes=spike_axes)
            weights_im = plot_weights(square_weights, im=weights_im)
            assigns_im = plot_assignments(square_assignments, im=assigns_im)
            perf_ax = plot_performance(accuracy, ax=perf_ax)
            voltage_ims, voltage_axes = plot_voltages(voltages, ims=voltage_ims, axes=voltage_axes)

        plt.pause(1e-8)

    network._reset()  # Reset state variables.

print(f'Progress: {n_train} / {n_train} ({t() - start:.4f} seconds)\n')

i += 1

# Get network predictions.
all_activity_pred = all_activity(spike_record, assignments, 10)
proportion_pred = proportion_weighting(spike_record, assignments, proportions, 10)

# Compute network accuracy according to available classification strategies.
accuracy['all'].append(100 * torch.sum(labels[i - update_interval:i].long() \
                                        == all_activity_pred) / update_interval)
accuracy['proportion'].append(100 * torch.sum(labels[i - update_interval:i].long() \
                                                == proportion_pred) / update_interval)
accuracy['ngram'].append(100 * torch.sum(labels[i - update_interval:i].long() \
                                                        == ngram_pred) / update_interval)

print('\nAll activity accuracy: %.2f (last), %.2f (average), %.2f (best)' \
                % (accuracy['all'][-1], np.mean(accuracy['all']), np.max(accuracy['all'])))
print('Proportion weighting accuracy: %.2f (last), %.2f (average), %.2f (best)' \
                % (accuracy['proportion'][-1], np.mean(accuracy['proportion']),
                  np.max(accuracy['proportion'])))
print('Ngram accuracy: %.2f (last), %.2f (average), %.2f (best)\n' \
                        % (accuracy['ngram'][-1], np.mean(accuracy['proportion']),
                          np.max(accuracy['ngram'])))
if train:
    if any([x[-1] > best_accuracy for x in accuracy.values()]):
<<<<<<< HEAD
        print('New best accuracy! Saving network parameters to disk.\n')
=======
        print('New best accuracy! Saving network parameters to disk.')
>>>>>>> 13bc4669

        # Save network to disk.
        if train:
            path = os.path.join('..', '..', 'params', f'{model}_{data}')
            if not os.path.isdir(path):
                os.makedirs(path)

            network.save(os.path.join(path, model_name + '.p'))
            path = os.path.join(path, '_'.join(['auxiliary', model_name]) + '.p')
            p.dump((assignments, proportions, rates), open(path, 'wb'))

        best_accuracy = max([x[-1] for x in accuracy.values()])

if train:
    print('\nTraining complete.\n')
else:
    print('\nTest complete.\n')

print('Average accuracies:\n')
for scheme in accuracy.keys():
    print('\t%s: %.2f' % (scheme, np.mean(accuracy[scheme])))

# Save accuracy curves to disk.
path = os.path.join('..', '..', 'curves', f'{model}_{data}')
if not os.path.isdir(path):
    os.makedirs(path)

if train:
    to_write = ['train'] + params
else:
    to_write = ['test'] + params

to_write = [str(x) for x in to_write]
f = '_'.join(to_write) + '.p'

p.dump((accuracy, update_interval, n_examples), open(os.path.join(path, f), 'wb'))

# Save results to disk.
path = os.path.join('..', '..', 'results', f'{model}_{data}')
if not os.path.isdir(path):
    os.makedirs(path)

results = [np.mean(accuracy['all']),
           np.mean(accuracy['proportion']),
           np.max(accuracy['all']),
           np.max(accuracy['proportion'])]

if train:
<<<<<<< HEAD
    to_write = params + [np.max(accuracy['all']), np.max(accuracy['proportion']), np.max(accuracy['ngram'])]
else:
    to_write = test_params + [np.mean(accuracy['all']), np.mean(accuracy['proportion']), np.mean(accuracy['ngram'])]
=======
    to_write = params + results
else:
    to_write = test_params + results
>>>>>>> 13bc4669

to_write = [str(x) for x in to_write]

if train:
    name = 'train.csv'
else:
    name = 'test.csv'

if not os.path.isfile(os.path.join(path, name)):
    with open(os.path.join(path, name), 'w') as f:
<<<<<<< HEAD
        f.write('random seed,no. neurons,no. train,no. test,excitation,' + \
                'inhibition,sim. time,timestep,intensity,progress int.,' + \
                'update int.,all activity,proportion weightin, ngram\n')
=======
        if train:
            f.write('random_seed,n_neurons,n_train,excite,' + \
                    'inhib,time,timestep,theta_plus,theta_decay,' + \
                    'intensity,progress_interval,update_interval,' + \
                    'X_Ae_decay,mean_all_activity,' + \
                    'mean_proportion_weighting,max_all_activity,' + \
                    'max_proportion_weighting\n')
        else:
            f.write('random_seed,n_neurons,n_train,n_test,excite,' + \
                    'inhib,time,timestep,theta_plus,theta_decay,' + \
                    'intensity,progress_interval,update_interval,' + \
                    'X_Ae_decay,mean_all_activity,' + \
                    'mean_proportion_weighting,max_all_activity,' + \
                    'max_proportion_weighting\n')
>>>>>>> 13bc4669

with open(os.path.join(path, name), 'a') as f:
    f.write(','.join(to_write) + '\n')<|MERGE_RESOLUTION|>--- conflicted
+++ resolved
@@ -159,13 +159,9 @@
         accuracy['all'].append(100 * torch.sum(labels[i - update_interval:i].long() \
                                                 == all_activity_pred) / update_interval)
         accuracy['proportion'].append(100 * torch.sum(labels[i - update_interval:i].long() \
-<<<<<<< HEAD
                                                         == proportion_pred) / update_interval)
         accuracy['ngram'].append(100 * torch.sum(labels[i - update_interval:i].long() \
                                                         == ngram_pred) / update_interval)
-=======
-                                                == proportion_pred) / update_interval)
->>>>>>> 13bc4669
 
         print('\nAll activity accuracy: %.2f (last), %.2f (average), %.2f (best)' \
                         % (accuracy['all'][-1], np.mean(accuracy['all']), np.max(accuracy['all'])))
@@ -178,11 +174,7 @@
 
         if train:
             if any([x[-1] > best_accuracy for x in accuracy.values()]):
-<<<<<<< HEAD
-                print('New best accuracy! Saving network parameters to disk.\n')
-=======
                 print('New best accuracy! Saving network parameters to disk.')
->>>>>>> 13bc4669
 
                 # Save network to disk.
                 if train:
@@ -198,11 +190,8 @@
             # Assign labels to excitatory layer neurons.
             assignments, proportions, rates = assign_labels(spike_record, labels[i - update_interval:i], 10, rates)
 
-<<<<<<< HEAD
-=======
         print()
 
->>>>>>> 13bc4669
     # Get next input sample.
     image = images[i]
     sample = poisson(datum=image, time=time)
@@ -281,11 +270,7 @@
                           np.max(accuracy['ngram'])))
 if train:
     if any([x[-1] > best_accuracy for x in accuracy.values()]):
-<<<<<<< HEAD
         print('New best accuracy! Saving network parameters to disk.\n')
-=======
-        print('New best accuracy! Saving network parameters to disk.')
->>>>>>> 13bc4669
 
         # Save network to disk.
         if train:
@@ -334,15 +319,9 @@
            np.max(accuracy['proportion'])]
 
 if train:
-<<<<<<< HEAD
     to_write = params + [np.max(accuracy['all']), np.max(accuracy['proportion']), np.max(accuracy['ngram'])]
 else:
     to_write = test_params + [np.mean(accuracy['all']), np.mean(accuracy['proportion']), np.mean(accuracy['ngram'])]
-=======
-    to_write = params + results
-else:
-    to_write = test_params + results
->>>>>>> 13bc4669
 
 to_write = [str(x) for x in to_write]
 
@@ -353,11 +332,6 @@
 
 if not os.path.isfile(os.path.join(path, name)):
     with open(os.path.join(path, name), 'w') as f:
-<<<<<<< HEAD
-        f.write('random seed,no. neurons,no. train,no. test,excitation,' + \
-                'inhibition,sim. time,timestep,intensity,progress int.,' + \
-                'update int.,all activity,proportion weightin, ngram\n')
-=======
         if train:
             f.write('random_seed,n_neurons,n_train,excite,' + \
                     'inhib,time,timestep,theta_plus,theta_decay,' + \
@@ -372,7 +346,6 @@
                     'X_Ae_decay,mean_all_activity,' + \
                     'mean_proportion_weighting,max_all_activity,' + \
                     'max_proportion_weighting\n')
->>>>>>> 13bc4669
 
 with open(os.path.join(path, name), 'a') as f:
     f.write(','.join(to_write) + '\n')