--- conflicted
+++ resolved
@@ -9,15 +9,9 @@
 from experiments import ROOT_DIR
 
 from bindsnet.network import Network
-<<<<<<< HEAD
-from bindsnet.network.topology import Connection
-from bindsnet.network.nodes import Input, LIFNodes
-from bindsnet.encoding import poisson
-=======
 from bindsnet.encoding import poisson
 from bindsnet.network.topology import Connection
 from bindsnet.network.nodes import Input, LIFNodes
->>>>>>> a1307b6f
 
 benchmark_path = os.path.join(ROOT_DIR, 'benchmark')
 if not os.path.isdir(benchmark_path):
@@ -26,12 +20,9 @@
 torch.set_default_tensor_type('torch.FloatTensor')
 
 
-<<<<<<< HEAD
-=======
 def BindsNET_cpu(n_neurons, time):
     torch.set_default_tensor_type('torch.FloatTensor')
 
->>>>>>> a1307b6f
     network = Network()
     network.add_layer(Input(n=n_neurons), name='X')
     network.add_layer(LIFNodes(n=n_neurons), name='Y')
