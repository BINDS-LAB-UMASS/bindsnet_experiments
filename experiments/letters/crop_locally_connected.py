import os
from typing import Optional, Union, Sequence

import torch
import argparse
import numpy as np
import matplotlib.pyplot as plt

from time import time as t
from sklearn.metrics import confusion_matrix

from torchvision.datasets import EMNIST

from bindsnet.learning import NoOp, LearningRule, PostPre
from bindsnet.encoding import poisson
from bindsnet.network import load_network, AbstractConnection
from bindsnet.network.monitors import Monitor
from bindsnet.models import LocallyConnectedNetwork
from bindsnet.evaluation import assign_labels, update_ngram_scores
from bindsnet.analysis.plotting import plot_locally_connected_weights, plot_spikes, plot_input
from bindsnet.network.topology import Connection, LocallyConnectedConnection, Conv2dConnection
from bindsnet.utils import im2col_indices

from experiments import ROOT_DIR
from experiments.utils import update_curves, print_results

model = 'crop_locally_connected'
data = 'letters'

data_path = os.path.join(ROOT_DIR, 'data', 'EMNIST')
params_path = os.path.join(ROOT_DIR, 'params', data, model)
curves_path = os.path.join(ROOT_DIR, 'curves', data, model)
results_path = os.path.join(ROOT_DIR, 'results', data, model)
confusion_path = os.path.join(ROOT_DIR, 'confusion', data, model)

for path in [params_path, curves_path, results_path, confusion_path]:
    if not os.path.isdir(path):
        os.makedirs(path)


def main(seed=0, n_train=60000, n_test=10000, inhib=250, kernel_size=(16,), stride=(2,), n_filters=25, crop=0, lr=0.01,
         lr_decay=1, time=100, dt=1, theta_plus=0.05, theta_decay=1e-7, intensity=1, norm=0.2, progress_interval=10,
         update_interval=250, plot=False, train=True, gpu=False):

    assert n_train % update_interval == 0 and n_test % update_interval == 0, \
        'No. examples must be divisible by update_interval'

    params = [
        seed, kernel_size, stride, n_filters, crop, lr, lr_decay, n_train, inhib, time, dt,
        theta_plus, theta_decay, intensity, norm, progress_interval, update_interval
    ]

    model_name = '_'.join([str(x) for x in params])

    if not train:
        test_params = [
            seed, kernel_size, stride, n_filters, crop, lr, lr_decay, n_train, n_test, inhib, time, dt,
            theta_plus, theta_decay, intensity, norm, progress_interval, update_interval
        ]

    np.random.seed(seed)

    if gpu:
        torch.set_default_tensor_type('torch.cuda.FloatTensor')
        torch.cuda.manual_seed_all(seed)
    else:
        torch.manual_seed(seed)

    side_length = 28 - crop * 2
    n_inpt = side_length ** 2
    n_examples = n_train if train else n_test
    n_classes = 26

    # Build network.
    if train:
        network = LocallyConnectedNetwork(
            n_inpt=n_inpt, input_shape=[side_length, side_length], kernel_size=kernel_size, stride=stride,
            n_filters=n_filters, inh=inhib, dt=dt, nu_pre=0, nu_post=lr, theta_plus=theta_plus,
            theta_decay=theta_decay, wmin=0.0, wmax=1.0, norm=norm
        )
        network.connections['X', 'Y'].update_rule = PostPre(
            connection=network.connections['X', 'Y'], nu=network.connections['X', 'Y'].nu
        )
    else:
        network = load_network(os.path.join(params_path, model_name + '.pt'))
        network.connections['X', 'Y'].update_rule = NoOp(
            connection=network.connections['X', 'Y'], nu=network.connections['X', 'Y'].nu
        )
        network.layers['Y'].theta_decay = 0
        network.layers['Y'].theta_plus = 0

    conv_size = network.connections['X', 'Y'].conv_size
    locations = network.connections['X', 'Y'].locations
    conv_prod = int(np.prod(conv_size))
    n_neurons = n_filters * conv_prod

    # Voltage recording for excitatory and inhibitory layers.
    voltage_monitor = Monitor(network.layers['Y'], ['v'], time=time)
    network.add_monitor(voltage_monitor, name='output_voltage')

    # Load EMNIST data.
    dataset = EMNIST(root=data_path, split='letters', train=train, download=True)

    if train:
<<<<<<< HEAD
        images = dataset.train_data
        labels = dataset.train_labels
    else:
        images = dataset.test_data
        labels = dataset.test_labels
=======
        images = dataset.train_data.float()
        labels = dataset.train_labels.long()
    else:
        images = dataset.test_data.float()
        labels = dataset.test_labels.long()
>>>>>>> 4d049955

    if gpu:
        images = images.cuda()
        labels = labels.cuda()

    images *= intensity

    if crop != 0:
        images = images[:, crop:-crop, crop:-crop]

    # Record spikes during the simulation.
    spike_record = torch.zeros(update_interval, time, n_neurons)

    # Neuron assignments and spike proportions.
    if train:
        assignments = -torch.ones_like(torch.Tensor(n_neurons))
        proportions = torch.zeros_like(torch.Tensor(n_neurons, n_classes))
        rates = torch.zeros_like(torch.Tensor(n_neurons, n_classes))
        ngram_scores = {}
    else:
        path = os.path.join(params_path, '_'.join(['auxiliary', model_name]) + '.pt')
        assignments, proportions, rates, ngram_scores = torch.load(open(path, 'rb'))

    if train:
        best_accuracy = 0

    # Sequence of accuracy estimates.
    curves = {'all': [], 'proportion': [], 'ngram': []}
    predictions = {
        scheme: torch.Tensor().long() for scheme in curves.keys()
    }

    spikes = {}
    for layer in set(network.layers):
        spikes[layer] = Monitor(network.layers[layer], state_vars=['s'], time=time)
        network.add_monitor(spikes[layer], name=f'{layer}_spikes')

    # Train the network.
    if train:
        print('\nBegin training.\n')
    else:
        print('\nBegin test.\n')

    spike_ims = None
    spike_axes = None
    weights_im = None
    inpt_ims = None
    inpt_axes = None

    start = t()
    for i in range(n_examples):
        if i % progress_interval == 0:
            print(f'Progress: {i} / {n_examples} ({t() - start:.4f} seconds)')
            start = t()

        if i % update_interval == 0 and i > 0:
            if train:
                network.connections['X', 'Y'].update_rule.nu[1] *= lr_decay

            if i % len(labels) == 0:
                current_labels = labels[-update_interval:]
            else:
                current_labels = labels[i % len(images) - update_interval:i % len(images)]

            # Update and print accuracy evaluations.
            curves, preds = update_curves(
                curves, current_labels, n_classes, spike_record=spike_record, assignments=assignments,
                proportions=proportions, ngram_scores=ngram_scores, n=2
            )
            print_results(curves)

            for scheme in preds:
                predictions[scheme] = torch.cat([predictions[scheme], preds[scheme]], -1)

            # Save accuracy curves to disk.
            to_write = ['train'] + params if train else ['test'] + params
            f = '_'.join([str(x) for x in to_write]) + '.pt'
            torch.save((curves, update_interval, n_examples), open(os.path.join(curves_path, f), 'wb'))

            if train:
                if any([x[-1] > best_accuracy for x in curves.values()]):
                    print('New best accuracy! Saving network parameters to disk.')

                    # Save network to disk.
                    network.save(os.path.join(params_path, model_name + '.pt'))
                    path = os.path.join(params_path, '_'.join(['auxiliary', model_name]) + '.pt')
                    torch.save((assignments, proportions, rates, ngram_scores), open(path, 'wb'))

                    best_accuracy = max([x[-1] for x in curves.values()])

                # Assign labels to excitatory layer neurons.
                assignments, proportions, rates = assign_labels(spike_record, current_labels, n_classes, rates)

                # Compute ngram scores.
                ngram_scores = update_ngram_scores(spike_record, current_labels, n_classes, 2, ngram_scores)

            print()

        # Get next input sample.
        image = images[i % len(images)].contiguous().view(-1)
        sample = poisson(datum=image, time=time, dt=dt)
        inpts = {'X': sample}

        # Run the network on the input.
        network.run(inpts=inpts, time=time)

        retries = 0
        while spikes['Y'].get('s').sum() < 5 and retries < 3:
            retries += 1
            image *= 2
            sample = poisson(datum=image, time=time, dt=dt)
            inpts = {'X': sample}
            network.run(inpts=inpts, time=time)

        # Add to spikes recording.
        spike_record[i % update_interval] = spikes['Y'].get('s').t()

        # Optionally plot various simulation information.
        if plot:
            _input = image.view(side_length, side_length)
            reconstruction = inpts['X'].view(time, side_length ** 2).sum(0).view(side_length, side_length)
            _spikes = {
                'X': spikes['X'].get('s').view(side_length ** 2, time),
                'Y': spikes['Y'].get('s').view(n_filters * conv_prod, time)
            }

            inpt_axes, inpt_ims = plot_input(_input, reconstruction, label=labels[i], ims=inpt_ims, axes=inpt_axes)
            spike_ims, spike_axes = plot_spikes(spikes=_spikes, ims=spike_ims, axes=spike_axes)
            weights_im = plot_locally_connected_weights(
                network.connections[('X', 'Y')].w, n_filters, kernel_size, conv_size, locations, side_length, im=weights_im
            )

            plt.pause(1e-8)

        network.reset_()  # Reset state variables.

    print(f'Progress: {n_examples} / {n_examples} ({t() - start:.4f} seconds)')

    i += 1

    if i % len(labels) == 0:
        current_labels = labels[-update_interval:]
    else:
        current_labels = labels[i % len(images) - update_interval:i % len(images)]

    # Update and print accuracy evaluations.
    curves, preds = update_curves(
        curves, current_labels, n_classes, spike_record=spike_record, assignments=assignments,
        proportions=proportions, ngram_scores=ngram_scores, n=2
    )
    print_results(curves)

    for scheme in preds:
        predictions[scheme] = torch.cat([predictions[scheme], preds[scheme]], -1)

    if train:
        if any([x[-1] > best_accuracy for x in curves.values()]):
            print('New best accuracy! Saving network parameters to disk.')

            # Save network to disk.
            network.save(os.path.join(params_path, model_name + '.pt'))
            path = os.path.join(params_path, '_'.join(['auxiliary', model_name]) + '.pt')
            torch.save((assignments, proportions, rates, ngram_scores), open(path, 'wb'))

    if train:
        print('\nTraining complete.\n')
    else:
        print('\nTest complete.\n')

    print('Average accuracies:\n')
    for scheme in curves.keys():
        print('\t%s: %.2f' % (scheme, float(np.mean(curves[scheme]))))

    # Save accuracy curves to disk.
    to_write = ['train'] + params if train else ['test'] + params
    f = '_'.join([str(x) for x in to_write]) + '.pt'
    torch.save((curves, update_interval, n_examples), open(os.path.join(curves_path, f), 'wb'))

    # Save results to disk.
    results = [
        np.mean(curves['all']), np.mean(curves['proportion']), np.mean(curves['ngram']),
        np.max(curves['all']), np.max(curves['proportion']), np.max(curves['ngram'])
    ]

    to_write = params + results if train else test_params + results
    to_write = [str(x) for x in to_write]
    name = 'train.csv' if train else 'test.csv'

    if not os.path.isfile(os.path.join(results_path, name)):
        with open(os.path.join(results_path, name), 'w') as f:
            if train:
                f.write(
                    'random_seed,kernel_size,stride,n_filters,crop,lr,lr_decay,n_train,inhib,time,timestep,theta_plus,'
                    'theta_decay,intensity,norm,progress_interval,update_interval,mean_all_activity,'
                    'mean_proportion_weighting,mean_ngram,max_all_activity,max_proportion_weighting,max_ngram\n'
                )
            else:
                f.write(
                    'random_seed,kernel_size,stride,n_filters,crop,lr,lr_decay,n_train,n_test,inhib,time,timestep,'
                    'theta_plus,theta_decay,intensity,norm,progress_interval,update_interval,mean_all_activity,'
                    'mean_proportion_weighting,mean_ngram,max_all_activity,max_proportion_weighting,max_ngram\n'
                )

    with open(os.path.join(results_path, name), 'a') as f:
        f.write(','.join(to_write) + '\n')

    if labels.numel() > n_examples:
        labels = labels[:n_examples]
    else:
        while labels.numel() < n_examples:
            if 2 * labels.numel() > n_examples:
                labels = torch.cat([labels, labels[:n_examples - labels.numel()]])
            else:
                labels = torch.cat([labels, labels])

    # Compute confusion matrices and save them to disk.
    confusions = {}
    for scheme in predictions:
        confusions[scheme] = confusion_matrix(labels, predictions[scheme])

    to_write = ['train'] + params if train else ['test'] + test_params
    f = '_'.join([str(x) for x in to_write]) + '.pt'
    torch.save(confusions, os.path.join(confusion_path, f))


if __name__ == '__main__':
    print()

    # Parameters.
    parser = argparse.ArgumentParser()
    parser.add_argument('--seed', type=int, default=0, help='random seed')
    parser.add_argument('--n_train', type=int, default=60000, help='no. of training samples')
    parser.add_argument('--n_test', type=int, default=10000, help='no. of test samples')
    parser.add_argument('--inhib', type=float, default=250, help='inhibition connection strength')
    parser.add_argument('--kernel_size', type=int, nargs='+', default=[16], help='one or two kernel side lengths')
    parser.add_argument('--stride', type=int, nargs='+', default=[4], help='one or two horizontal stride lengths')
    parser.add_argument('--n_filters', type=int, default=25, help='no. of convolutional filters')
    parser.add_argument('--crop', type=int, default=0, help='amount to crop images at borders')
    parser.add_argument('--lr', type=float, default=0.01, help='post-synaptic learning rate')
    parser.add_argument('--lr_decay', type=float, default=0.99, help='rate at which to decay learning rate')
    parser.add_argument('--time', default=25, type=int, help='simulation time')
    parser.add_argument('--dt', type=float, default=1.0, help='simulation integreation timestep')
    parser.add_argument('--theta_plus', type=float, default=0.05, help='adaptive threshold increase post-spike')
    parser.add_argument('--theta_decay', type=float, default=1e-7, help='adaptive threshold decay time constant')
    parser.add_argument('--intensity', type=float, default=1, help='constant to multiple input data by')
    parser.add_argument('--norm', type=float, default=0.2, help='plastic synaptic weight normalization constant')
    parser.add_argument('--progress_interval', type=int, default=10, help='interval to print train, test progress')
    parser.add_argument('--update_interval', default=250, type=int, help='no. examples between evaluation')
    parser.add_argument('--plot', dest='plot', action='store_true', help='visualize spikes + connection weights')
    parser.add_argument('--train', dest='train', action='store_true', help='train phase')
    parser.add_argument('--test', dest='train', action='store_false', help='test phase')
    parser.add_argument('--gpu', dest='gpu', action='store_true', help='whether to use cpu or gpu tensors')
    parser.set_defaults(plot=False, gpu=False, train=True)
    args = parser.parse_args()

    kernel_size = args.kernel_size
    stride = args.stride

    if len(kernel_size) == 1:
        kernel_size = kernel_size[0]
    if len(stride) == 1:
        stride = stride[0]

    args = vars(args)
    args['kernel_size'] = kernel_size
    args['stride'] = stride

    print()
    print('Command-line argument values:')
    for key, value in args.items():
        print('-', key, ':', value)

    print()

    main(**args)

    print()<|MERGE_RESOLUTION|>--- conflicted
+++ resolved
@@ -102,19 +102,11 @@
     dataset = EMNIST(root=data_path, split='letters', train=train, download=True)
 
     if train:
-<<<<<<< HEAD
-        images = dataset.train_data
-        labels = dataset.train_labels
-    else:
-        images = dataset.test_data
-        labels = dataset.test_labels
-=======
         images = dataset.train_data.float()
         labels = dataset.train_labels.long()
     else:
         images = dataset.test_data.float()
         labels = dataset.test_labels.long()
->>>>>>> 4d049955
 
     if gpu:
         images = images.cuda()
