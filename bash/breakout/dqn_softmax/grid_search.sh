--- conflicted
+++ resolved
@@ -2,11 +2,7 @@
 
 for seed in 0
 do
-<<<<<<< HEAD
-    for time in 250
-=======
     for time in 100 250 500
->>>>>>> eb4c46f2
     do
         for n_episodes in 100
         do
